--- conflicted
+++ resolved
@@ -133,16 +133,14 @@
 
 ;;; process management
 
+(defun ob-ipython--kernel-file (session-name)
+  (if (s-ends-with-p ".json" name)
+      name
+    (format "emacs-%s.json" name)))
+
 (defun ob-ipython--kernel-repl-cmd (name)
-<<<<<<< HEAD
-  (list ob-ipython-command "console" "--existing" (format "emacs-%s.json" name)))
-=======
-  (let ((conn-json
-         (if (s-ends-with-p ".json" name)
-             name
-           (format "emacs-%s.json" name))))
-    (list "ipython" "console" "--existing" conn-json)))
->>>>>>> 7325acac
+  (list ob-ipython-command "console" "--existing"
+        (ob-ipython--kernel-file name)))
 
 (defun ob-ipython--create-process (name cmd)
   (apply 'start-process name (format "*ob-ipython-%s*" name) (car cmd) (cdr cmd)))
@@ -151,7 +149,7 @@
   (when (not (ignore-errors (process-live-p (get-process (format "kernel-%s" name)))))
     (apply 'ob-ipython--launch-driver
            (append (list (format "kernel-%s" name))
-                   (list "--conn-file" (format "emacs-%s.json" name))
+                   (list "--conn-file" (ob-ipython--kernel-file name))
                    (if kernel (list "--kernel" kernel) '())
                    ;;should be last in the list of args
                    (if ob-ipython-kernel-extra-args
